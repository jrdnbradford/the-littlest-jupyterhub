"""
Wrap conda commandline program
"""
import contextlib
import hashlib
import json
import logging
import os
import subprocess
import tempfile
import time

import requests

from tljh import utils


def sha256_file(fname):
    """
    Return sha256 of a given filename

    Copied from https://stackoverflow.com/a/3431838
    """
    hash_sha256 = hashlib.sha256()
    with open(fname, "rb") as f:
        for chunk in iter(lambda: f.read(4096), b""):
            hash_sha256.update(chunk)
    return hash_sha256.hexdigest()


def get_conda_package_versions(prefix):
    """Get conda package versions, via `conda list --json`"""
    versions = {}
    try:
        out = subprocess.check_output(
            [os.path.join(prefix, "bin", "conda"), "list", "--json"],
            text=True,
        )
    except (subprocess.CalledProcessError, FileNotFoundError):
        return versions

    packages = json.loads(out)
    for package in packages:
        versions[package["name"]] = package["version"]
    return versions


@contextlib.contextmanager
def download_miniconda_installer(installer_url, sha256sum):
    """
    Context manager to download miniconda installer from a given URL

    This should be used as a contextmanager. It downloads miniconda installer
    of given version, verifies the sha256sum & provides path to it to the `with`
    block to run.
    """
    logger = logging.getLogger("tljh")
    logger.info(f"Downloading conda installer {installer_url}")
    with tempfile.NamedTemporaryFile("wb", suffix=".sh") as f:
        tic = time.perf_counter()
        r = requests.get(installer_url)
        r.raise_for_status()
        f.write(r.content)
        # Remain in the NamedTemporaryFile context, but flush changes, see:
        # https://docs.python.org/3/library/os.html#os.fsync
        f.flush()
        os.fsync(f.fileno())
        t = time.perf_counter() - tic
        logger.info(f"Downloaded conda installer {installer_url} in {t:.1f}s")

        if sha256sum and sha256_file(f.name) != sha256sum:
            raise Exception("sha256sum hash mismatch! Downloaded file corrupted")

        yield f.name


def fix_permissions(prefix):
    """Fix permissions in the install prefix

    For all files in the prefix, ensure that:
    - everything is owned by current user:group
    - nothing is world-writeable

    Run after each install command.
    """
    utils.run_subprocess(["chown", "-R", f"{os.getuid()}:{os.getgid()}", prefix])
    utils.run_subprocess(["chmod", "-R", "o-w", prefix])


def install_miniconda(installer_path, prefix):
    """
    Install miniconda with installer at installer_path under prefix
    """
    utils.run_subprocess(["/bin/bash", installer_path, "-u", "-b", "-p", prefix])
    # fix permissions on initial install
    # a few files have the wrong ownership and permissions initially
    # when the installer is run as root
    fix_permissions(prefix)


<<<<<<< HEAD
def ensure_conda_packages(prefix, packages, channels=('conda-forge',)):
=======
def ensure_conda_packages(prefix, packages, force_reinstall=False):
>>>>>>> 44bdaf2f
    """
    Ensure packages (from channels) are installed in the conda prefix.

    Note that conda seem to update dependencies by default, so there is probably
    no need to have a update parameter exposed for this function.
    """
    conda_executable = os.path.join(prefix, "bin", "mamba")
    if not os.path.isfile(conda_executable):
        # fallback on conda if mamba is not present (e.g. for mamba to install itself)
        conda_executable = os.path.join(prefix, "bin", "conda")

    cmd = [conda_executable, "install", "--yes"]

    if force_reinstall:
        # use force-reinstall, e.g. for conda/mamba to ensure everything is okay
        # avoids problems with RemoveError upgrading conda from old versions
        cmd += ["--force-reinstall"]

    abspath = os.path.abspath(prefix)
<<<<<<< HEAD
    # Let subprocess errors propagate
    # Explicitly do *not* capture stderr, since that's not always JSON!
    # Scripting conda is a PITA!
    # FIXME: raise different exception when using
    
    channel_cmd = '-c ' + ' -c '.join(channels)
    
    raw_output = subprocess.check_output(
        conda_executable
        + [
            "install",
            "--json",
            "--prefix",
            abspath,
        ]
        + channel_cmd.split()
        + packages
    ).decode()
    # `conda install` outputs JSON lines for fetch updates,
    # and a undelimited output at the end. There is no reasonable way to
    # parse this outside of this kludge.
    filtered_output = "\n".join(
        [
            l
            for l in raw_output.split("\n")
            # Sometimes the JSON messages start with a \x00. The lstrip removes these.
            # conda messages seem to randomly throw \x00 in places for no reason
            if not l.lstrip("\x00").startswith('{"fetch"')
        ]
=======

    utils.run_subprocess(
        cmd
        + [
            "-c",
            "conda-forge",  # Make customizable if we ever need to
            "--prefix",
            abspath,
        ]
        + packages,
        input="",
>>>>>>> 44bdaf2f
    )
    fix_permissions(prefix)


def ensure_pip_packages(prefix, packages, upgrade=False):
    """
    Ensure pip packages are installed in the given conda prefix.
    """
    abspath = os.path.abspath(prefix)
    pip_executable = [os.path.join(abspath, "bin", "python"), "-m", "pip"]
    pip_cmd = pip_executable + ["install"]
    if upgrade:
        pip_cmd.append("--upgrade")
    utils.run_subprocess(pip_cmd + packages)
    fix_permissions(prefix)


def ensure_pip_requirements(prefix, requirements_path, upgrade=False):
    """
    Ensure pip packages from given requirements_path are installed in given conda prefix.

    requirements_path can be a file or a URL.
    """
    abspath = os.path.abspath(prefix)
    pip_executable = [os.path.join(abspath, "bin", "python"), "-m", "pip"]
    pip_cmd = pip_executable + ["install"]
    if upgrade:
        pip_cmd.append("--upgrade")
    utils.run_subprocess(pip_cmd + ["--requirement", requirements_path])
    fix_permissions(prefix)<|MERGE_RESOLUTION|>--- conflicted
+++ resolved
@@ -98,11 +98,7 @@
     fix_permissions(prefix)
 
 
-<<<<<<< HEAD
-def ensure_conda_packages(prefix, packages, channels=('conda-forge',)):
-=======
-def ensure_conda_packages(prefix, packages, force_reinstall=False):
->>>>>>> 44bdaf2f
+def ensure_conda_packages(prefix, packages, channels=('conda-forge',), force_reinstall=False):
     """
     Ensure packages (from channels) are installed in the conda prefix.
 
@@ -121,50 +117,18 @@
         # avoids problems with RemoveError upgrading conda from old versions
         cmd += ["--force-reinstall"]
 
+    cmd += ["-c", channel for channel in channels]
+
     abspath = os.path.abspath(prefix)
-<<<<<<< HEAD
-    # Let subprocess errors propagate
-    # Explicitly do *not* capture stderr, since that's not always JSON!
-    # Scripting conda is a PITA!
-    # FIXME: raise different exception when using
-    
-    channel_cmd = '-c ' + ' -c '.join(channels)
-    
-    raw_output = subprocess.check_output(
-        conda_executable
-        + [
-            "install",
-            "--json",
-            "--prefix",
-            abspath,
-        ]
-        + channel_cmd.split()
-        + packages
-    ).decode()
-    # `conda install` outputs JSON lines for fetch updates,
-    # and a undelimited output at the end. There is no reasonable way to
-    # parse this outside of this kludge.
-    filtered_output = "\n".join(
-        [
-            l
-            for l in raw_output.split("\n")
-            # Sometimes the JSON messages start with a \x00. The lstrip removes these.
-            # conda messages seem to randomly throw \x00 in places for no reason
-            if not l.lstrip("\x00").startswith('{"fetch"')
-        ]
-=======
 
     utils.run_subprocess(
         cmd
         + [
-            "-c",
-            "conda-forge",  # Make customizable if we ever need to
             "--prefix",
             abspath,
         ]
         + packages,
         input="",
->>>>>>> 44bdaf2f
     )
     fix_permissions(prefix)
 
