"""
Test the plugin in integration-tests/plugins/simplest that makes use of all tljh
recognized plugin hooks that are defined in tljh/hooks.py.
"""
import os
import subprocess

from ruamel.yaml import YAML

from tljh import user
from tljh.config import CONFIG_FILE, HUB_ENV_PREFIX, USER_ENV_PREFIX

GIT_REPO_PATH = os.path.abspath(os.path.dirname(os.path.dirname(__file__)))
yaml = YAML(typ="rt")


def test_tljh_extra_user_conda_packages():
    subprocess.check_call([f"{USER_ENV_PREFIX}/bin/python3", "-c", "import tqdm"])


def test_tljh_extra_user_pip_packages():
    subprocess.check_call([f"{USER_ENV_PREFIX}/bin/python3", "-c", "import django"])


def test_tljh_extra_hub_pip_packages():
    subprocess.check_call([f"{HUB_ENV_PREFIX}/bin/python3", "-c", "import there"])


<<<<<<< HEAD
def test_conda_packages():
    """
    Test extra user conda packages are installed
    """
    subprocess.check_call([f"{USER_ENV_PREFIX}/bin/python3", "-c", "import hypothesis"])
    subprocess.check_call([f"{USER_ENV_PREFIX}/bin/csvtk", "cat", "--help"])
=======
def test_tljh_extra_apt_packages():
    assert os.path.exists("/usr/games/sl")
>>>>>>> 44bdaf2f


def test_tljh_custom_jupyterhub_config():
    """
    Test that the provided tljh_custom_jupyterhub_config hook has made the tljh
    jupyterhub load additional jupyterhub config.
    """
    tljh_jupyterhub_config = os.path.join(GIT_REPO_PATH, "tljh", "jupyterhub_config.py")
    output = subprocess.check_output(
        [
            f"{HUB_ENV_PREFIX}/bin/python3",
            "-m",
            "jupyterhub",
            "--show-config",
            "--config",
            tljh_jupyterhub_config,
        ],
        text=True,
    )
    assert "jupyterhub_config_set_by_simplest_plugin" in output


def test_tljh_config_post_install():
    """
    Test that the provided tljh_config_post_install hook has made tljh recognize
    additional tljh config.
    """
    with open(CONFIG_FILE) as f:
        tljh_config = yaml.load(f)
    assert tljh_config["Test"]["tljh_config_set_by_simplest_plugin"]


def test_tljh_post_install():
    """
    Test that the provided tljh_post_install hook has been executed by looking
    for a specific file written.
    """
    with open("test_tljh_post_install") as f:
        content = f.read()
    assert "file_written_by_simplest_plugin" in content


def test_tljh_new_user_create():
    """
    Test that the provided tljh_new_user_create hook has been executed by
    looking for a specific file written.
    """
    # Trigger the hook by letting tljh's code create a user
    username = "user1"
    user.ensure_user(username)

    with open("test_new_user_create") as f:
        content = f.read()
    assert "file_written_by_simplest_plugin" in content
    assert username in content<|MERGE_RESOLUTION|>--- conflicted
+++ resolved
@@ -26,17 +26,15 @@
     subprocess.check_call([f"{HUB_ENV_PREFIX}/bin/python3", "-c", "import there"])
 
 
-<<<<<<< HEAD
 def test_conda_packages():
     """
     Test extra user conda packages are installed
     """
     subprocess.check_call([f"{USER_ENV_PREFIX}/bin/python3", "-c", "import hypothesis"])
     subprocess.check_call([f"{USER_ENV_PREFIX}/bin/csvtk", "cat", "--help"])
-=======
+
 def test_tljh_extra_apt_packages():
     assert os.path.exists("/usr/games/sl")
->>>>>>> 44bdaf2f
 
 
 def test_tljh_custom_jupyterhub_config():
